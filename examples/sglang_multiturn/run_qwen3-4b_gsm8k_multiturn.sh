# run on 8xH100
# make sure your current working directory is the root of the project

set -x


# 提前下载模型
mkdir -p $HOME/models
huggingface-cli download Qwen/Qwen3-4B --local-dir $HOME/models/Qwen3-4B

# parse command line arguments
TP_SIZE=""
OTHER_ARGS=""
while [[ $# -gt 0 ]]; do
    case $1 in
        --tp)
            TP_SIZE="$2"
            shift 2
            ;;
        *)
            OTHER_ARGS="$OTHER_ARGS $1"
            shift
            ;;
    esac
done

ulimit -n 65535

ulimit -n 65535

PROJECT_DIR="$(pwd)"
CONFIG_PATH="$PROJECT_DIR/examples/sglang_multiturn/config"

python3 -m verl.trainer.main_ppo \
    --config-path="$CONFIG_PATH" \
    --config-name='gsm8k_multiturn_grpo' \
    algorithm.adv_estimator=grpo \
    data.train_batch_size=256 \
    data.max_prompt_length=1024 \
    data.max_response_length=1024 \
    data.filter_overlong_prompts=True \
    data.truncation='error' \
    data.return_raw_chat=True \
    actor_rollout_ref.model.path=$HOME/models/Qwen3-4B \
    actor_rollout_ref.actor.optim.lr=1e-6 \
    actor_rollout_ref.model.use_remove_padding=True \
    actor_rollout_ref.actor.ppo_mini_batch_size=256 \
    actor_rollout_ref.actor.ppo_micro_batch_size_per_gpu=32 \
    actor_rollout_ref.actor.use_kl_loss=True \
    actor_rollout_ref.actor.kl_loss_coef=0.001 \
    actor_rollout_ref.actor.kl_loss_type=low_var_kl \
    actor_rollout_ref.actor.entropy_coeff=0 \
    actor_rollout_ref.model.enable_gradient_checkpointing=True \
    actor_rollout_ref.actor.fsdp_config.param_offload=False \
    actor_rollout_ref.actor.fsdp_config.optimizer_offload=False \
    actor_rollout_ref.rollout.log_prob_micro_batch_size_per_gpu=32 \
    actor_rollout_ref.rollout.tensor_model_parallel_size=${TP_SIZE} \
    actor_rollout_ref.rollout.name=sglang \
    actor_rollout_ref.rollout.gpu_memory_utilization=0.5 \
    actor_rollout_ref.rollout.n=16 \
    actor_rollout_ref.ref.log_prob_micro_batch_size_per_gpu=32 \
    actor_rollout_ref.ref.fsdp_config.param_offload=True \
    algorithm.use_kl_in_reward=False \
    trainer.critic_warmup=0 \
<<<<<<< HEAD
    trainer.logger=['console','wandb'] \
    trainer.project_name='verl-profile-sglang-qwen3' \
    trainer.experiment_name="qwen3-4b-multiturn-tp-${TP_SIZE}" \
=======
    trainer.logger='["console","wandb"]' \
    trainer.project_name='gsm8k_async_rl' \
    trainer.experiment_name='qwen3-4b_function_rm-gsm8k-sgl-multi-w-tool-verify-n16' \
>>>>>>> c5b189a1
    trainer.n_gpus_per_node=8 \
    trainer.nnodes=1 \
    trainer.save_freq=-1 \
    trainer.test_freq=20 \
    data.train_files=$HOME/data/gsm8k/train.parquet \
    data.val_files=$HOME/data/gsm8k/test.parquet \
    actor_rollout_ref.rollout.multi_turn.tool_config_path="$PROJECT_DIR/examples/sglang_multiturn/config/tool_config/gsm8k_tool_config.yaml" \
    trainer.total_epochs=15 \
    $OTHER_ARGS
<|MERGE_RESOLUTION|>--- conflicted
+++ resolved
@@ -62,15 +62,9 @@
     actor_rollout_ref.ref.fsdp_config.param_offload=True \
     algorithm.use_kl_in_reward=False \
     trainer.critic_warmup=0 \
-<<<<<<< HEAD
-    trainer.logger=['console','wandb'] \
+    trainer.logger='["console","wandb"]' \
     trainer.project_name='verl-profile-sglang-qwen3' \
     trainer.experiment_name="qwen3-4b-multiturn-tp-${TP_SIZE}" \
-=======
-    trainer.logger='["console","wandb"]' \
-    trainer.project_name='gsm8k_async_rl' \
-    trainer.experiment_name='qwen3-4b_function_rm-gsm8k-sgl-multi-w-tool-verify-n16' \
->>>>>>> c5b189a1
     trainer.n_gpus_per_node=8 \
     trainer.nnodes=1 \
     trainer.save_freq=-1 \
