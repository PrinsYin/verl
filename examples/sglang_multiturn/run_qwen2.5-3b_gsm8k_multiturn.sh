# run on 8xH100
# make sure your current working directory is the root of the project

set -x


# 提前下载模型
mkdir -p $HOME/models
huggingface-cli download Qwen/Qwen2.5-3B-Instruct --local-dir $HOME/models/Qwen2.5-3B-Instruct

# parse command line arguments
TP_SIZE=""
OTHER_ARGS=""
while [[ $# -gt 0 ]]; do
    case $1 in
        --tp)
            TP_SIZE="$2"
            shift 2
            ;;
        *)
            OTHER_ARGS="$OTHER_ARGS $1"
            shift
            ;;
    esac
done

ulimit -n 65535

PROJECT_DIR="$(pwd)"
CONFIG_PATH="$PROJECT_DIR/examples/sglang_multiturn/config"

python3 -m verl.trainer.main_ppo \
    --config-path="$CONFIG_PATH" \
    --config-name='gsm8k_multiturn_grpo' \
    algorithm.adv_estimator=grpo \
    data.train_batch_size=256 \
    data.max_prompt_length=1024 \
    data.max_response_length=1024 \
    data.filter_overlong_prompts=True \
    data.truncation='error' \
    data.return_raw_chat=True \
    actor_rollout_ref.model.path=$HOME/models/Qwen2.5-3B-Instruct \
    actor_rollout_ref.actor.optim.lr=1e-6 \
    actor_rollout_ref.model.use_remove_padding=True \
    actor_rollout_ref.actor.ppo_mini_batch_size=256 \
    actor_rollout_ref.actor.ppo_micro_batch_size_per_gpu=32 \
    actor_rollout_ref.actor.use_kl_loss=True \
    actor_rollout_ref.actor.kl_loss_coef=0.001 \
    actor_rollout_ref.actor.kl_loss_type=low_var_kl \
    actor_rollout_ref.actor.entropy_coeff=0 \
    actor_rollout_ref.model.enable_gradient_checkpointing=True \
    actor_rollout_ref.actor.fsdp_config.param_offload=False \
    actor_rollout_ref.actor.fsdp_config.optimizer_offload=False \
    actor_rollout_ref.rollout.log_prob_micro_batch_size_per_gpu=32 \
    actor_rollout_ref.rollout.tensor_model_parallel_size=${TP_SIZE} \
    actor_rollout_ref.rollout.name=sglang \
    actor_rollout_ref.rollout.gpu_memory_utilization=0.5 \
    actor_rollout_ref.rollout.n=16 \
    actor_rollout_ref.ref.log_prob_micro_batch_size_per_gpu=32 \
    actor_rollout_ref.ref.fsdp_config.param_offload=True \
    algorithm.use_kl_in_reward=False \
    trainer.critic_warmup=0 \
<<<<<<< HEAD
    trainer.logger=['console','wandb'] \
    trainer.project_name='verl-profile-sglang-qwen2.5' \
=======
    trainer.logger='["console","wandb"]' \
    trainer.project_name='gsm8k_async_rl' \
    trainer.experiment_name='qwen2.5-3b_function_rm-gsm8k-sgl-multi-w-tool-verify-n16' \
>>>>>>> c5b189a1
    trainer.n_gpus_per_node=8 \
    trainer.nnodes=1 \
    trainer.save_freq=-1 \
    trainer.test_freq=20 \
    data.train_files=$HOME/data/gsm8k/train.parquet \
    data.val_files=$HOME/data/gsm8k/test.parquet \
    actor_rollout_ref.rollout.multi_turn.tool_config_path="$PROJECT_DIR/examples/sglang_multiturn/config/tool_config/gsm8k_tool_config.yaml" \
    trainer.total_epochs=15 \
<<<<<<< HEAD
    +trainer.rollout_trace.backend=weave \
    +trainer.rollout_trace.token2text=True \
    $OTHER_ARGS
=======
    actor_rollout_ref.rollout.update_weights_bucket_megabytes=512 $@
>>>>>>> c5b189a1
<|MERGE_RESOLUTION|>--- conflicted
+++ resolved
@@ -60,14 +60,8 @@
     actor_rollout_ref.ref.fsdp_config.param_offload=True \
     algorithm.use_kl_in_reward=False \
     trainer.critic_warmup=0 \
-<<<<<<< HEAD
-    trainer.logger=['console','wandb'] \
+    trainer.logger='["console","wandb"]' \
     trainer.project_name='verl-profile-sglang-qwen2.5' \
-=======
-    trainer.logger='["console","wandb"]' \
-    trainer.project_name='gsm8k_async_rl' \
-    trainer.experiment_name='qwen2.5-3b_function_rm-gsm8k-sgl-multi-w-tool-verify-n16' \
->>>>>>> c5b189a1
     trainer.n_gpus_per_node=8 \
     trainer.nnodes=1 \
     trainer.save_freq=-1 \
@@ -76,10 +70,7 @@
     data.val_files=$HOME/data/gsm8k/test.parquet \
     actor_rollout_ref.rollout.multi_turn.tool_config_path="$PROJECT_DIR/examples/sglang_multiturn/config/tool_config/gsm8k_tool_config.yaml" \
     trainer.total_epochs=15 \
-<<<<<<< HEAD
+    actor_rollout_ref.rollout.update_weights_bucket_megabytes=512 \
     +trainer.rollout_trace.backend=weave \
     +trainer.rollout_trace.token2text=True \
     $OTHER_ARGS
-=======
-    actor_rollout_ref.rollout.update_weights_bucket_megabytes=512 $@
->>>>>>> c5b189a1
