--- conflicted
+++ resolved
@@ -2,6 +2,27 @@
 # make sure your current working directory is the root of the project
 
 set -x
+
+
+# 提前下载模型
+mkdir -p $HOME/models
+huggingface-cli download Qwen/Qwen2.5-3B-Instruct --local-dir $HOME/models/Qwen2.5-3B-Instruct
+
+# parse command line arguments
+TP_SIZE=""
+OTHER_ARGS=""
+while [[ $# -gt 0 ]]; do
+    case $1 in
+        --tp)
+            TP_SIZE="$2"
+            shift 2
+            ;;
+        *)
+            OTHER_ARGS="$OTHER_ARGS $1"
+            shift
+            ;;
+    esac
+done
 
 
 # 提前下载模型
@@ -59,11 +80,6 @@
     actor_rollout_ref.ref.log_prob_micro_batch_size_per_gpu=32 \
     actor_rollout_ref.ref.fsdp_config.param_offload=True \
     algorithm.use_kl_in_reward=False \
-<<<<<<< HEAD
-    algorithm.dynamic_filter=True \
-=======
-    algorithm.dynamic_filter.enable=True \
->>>>>>> ecf1c218
     trainer.critic_warmup=0 \
     trainer.logger=['console','wandb'] \
     trainer.project_name='verl-profile-sglang-qwen2.5' \
