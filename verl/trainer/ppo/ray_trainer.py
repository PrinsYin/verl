--- conflicted
+++ resolved
@@ -1091,6 +1091,35 @@
             batch = batch.union(ref_log_prob)
         return batch
 
+    def _compute_reward(self, batch: DataProto, reward_tensor, reward_extra_infos_dict,metrics):
+
+        # compute scores. Support both model and function-based.
+        # We first compute the scores using reward model. Then, we call reward_fn to combine
+        # the results from reward model and rule-based results.
+        # we combine with rule-based rm
+
+
+        batch.batch["token_level_scores"] = reward_tensor
+
+        if reward_extra_infos_dict:
+            batch.non_tensor_batch.update(
+                {k: np.array(v) for k, v in reward_extra_infos_dict.items()}
+            )
+
+        # compute rewards. apply_kl_penalty if available
+        if self.config.algorithm.use_kl_in_reward:
+            batch, kl_metrics = apply_kl_penalty(
+                batch, kl_ctrl=self.kl_ctrl_in_reward, kl_penalty=self.config.algorithm.kl_penalty
+            )
+            metrics.update(
+                kl_metrics
+            )  # TODO: This will be cleared if we use multiple genenration batches
+        else:
+            batch.batch["token_level_rewards"] = batch.batch["token_level_scores"]
+        
+        return batch
+
+
 
     def fit(self):
         """
@@ -1236,7 +1265,6 @@
                         reward_tensor = self.rm_wg.compute_rm_score(batch)
                         batch = batch.union(reward_tensor)
 
-<<<<<<< HEAD
                     # For KL penalty calculation, we need to compute log probabilities first
                     if self.config.algorithm.use_kl_in_reward:
                         # Compute old_log_probs for KL penalty calculation
@@ -1250,47 +1278,10 @@
                         reward_tensor, reward_extra_infos_dict = compute_reward(batch, self.reward_fn)
                         batch = self._compute_reward(batch, reward_tensor, reward_extra_infos_dict, metrics)
                     
-=======
-                    if self.config.algorithm.dynamic_filter.enable or not self.config.reward_model.launch_reward_fn_async:
-                        reward_tensor, reward_extra_infos_dict = compute_reward(batch, self.reward_fn)
-                        batch.batch["token_level_scores"] = reward_tensor
-
-                        if reward_extra_infos_dict:
-                            batch.non_tensor_batch.update(
-                                {k: np.array(v) for k, v in reward_extra_infos_dict.items()}
-                            )
-                    if self.reward_step <self.global_steps:
-                        self.reward_step += 1
-                        
-                        # update train/reward in metric only once per step using the not filtered batch
-
-                        seq_reward_tensor = batch.batch["token_level_scores"].sum(-1)
-                        mean_seq_reward = seq_reward_tensor.mean().item()
-                        std_seq_reward = seq_reward_tensor.std().item()
-                        max_seq_reward = seq_reward_tensor.max().item()
-                        min_seq_reward = seq_reward_tensor.min().item()
-
-                        metrics.update({
-                            "train/reward/mean": mean_seq_reward,
-                            "train/reward/std": std_seq_reward,
-                            "train/reward/max": max_seq_reward,
-                            "train/reward/min": min_seq_reward,
-                        })
-                        logger.log(data=metrics, step=self.global_steps)
-                        print(f"[DF] Reward: {mean_seq_reward:.4f} ± {std_seq_reward:.4f} (max: {max_seq_reward:.4f}, min: {min_seq_reward:.4f})")
-
-
-
->>>>>>> ecf1c218
                     if self.config.algorithm.dynamic_filter.enable:
                         # NOTE: When prompts after filtering is less than train batch size,
                         # we skip to the next generation batch
                         metric_name = self.config.algorithm.dynamic_filter.metric
-<<<<<<< HEAD
-=======
-                        
-                        print(f"[DF] Generation batch {num_gen_batches}: Processing {len(batch.batch['responses'])} trajectories")
->>>>>>> ecf1c218
                         if metric_name == "seq_final_reward":
                             # Turn to numpy for easier filtering
                             raise ValueError("seq_final_reward is not supported for dynamic filter")
@@ -1342,11 +1333,7 @@
                         print(f"[DF] Trajectories: {kept_trajectories_this_batch} kept this batch, "
                               f"{accumulated_trajectories} total accumulated")
                         if num_prompt_in_batch < prompt_bsz:
-<<<<<<< HEAD
                             print(f"{num_prompt_in_batch=} < {prompt_bsz=}")
-=======
-                            print(f"[DF] Status: {num_prompt_in_batch}/{prompt_bsz} prompts collected, need more data")
->>>>>>> ecf1c218
                             max_num_gen_batches = self.config.algorithm.dynamic_filter.max_num_gen_batches
                             if max_num_gen_batches <= 0 or num_gen_batches < max_num_gen_batches:
                                 print(f"[DF] Continue generating (batch {num_gen_batches+1})...")
@@ -1361,7 +1348,6 @@
                             # Align the batch
                             traj_bsz = self.config.data.train_batch_size * self.config.actor_rollout_ref.rollout.n
                             batch = accumulated_batch[:traj_bsz]
-<<<<<<< HEAD
 
                             # Recalculate KL penalty on the trimmed batch for consistency
                             if self.config.algorithm.use_kl_in_reward:
@@ -1385,14 +1371,6 @@
                                         batch = self._compute_reward(batch, reward_tensor, reward_extra_infos_dict, metrics)
 
 
-=======
-                            
-                            print(f"[DF] SUCCESS: Collected {num_prompt_in_batch} prompts in {num_gen_batches} generation batches")
-                            print(f"[DF] Final batch: {len(batch.batch['responses'])} trajectories ready for training")
-                    else:
-                        # Non-dynamic filter case - always complete after processing one batch
-                        print(f"[Normal] Processing single batch: {len(batch.batch['responses'])} trajectories")
->>>>>>> ecf1c218
 
                     if "response_mask" not in batch.batch.keys():
                         batch.batch["response_mask"] = compute_response_mask(batch)
@@ -1412,25 +1390,10 @@
 
                         if self.config.reward_model.launch_reward_fn_async and not self.config.algorithm.dynamic_filter.enable:
                             future_reward = compute_reward_async.remote(data=batch, reward_fn=self.reward_fn)
-<<<<<<< HEAD
 
                     # recompute old_log_probs (skip if already computed for KL penalty)
                     if not (self.config.algorithm.use_kl_in_reward and "old_log_probs" in batch.batch):
                         batch = self._compute_old_log_prob(batch, metrics, timing_raw)
-=======
-                            
-                    # recompute old_log_probs
-                    with marked_timer("old_log_prob", timing_raw, color="blue"):
-                        old_log_prob = self.actor_rollout_wg.compute_log_prob(batch)
-                        entropys = old_log_prob.batch["entropys"]
-                        response_masks = batch.batch["response_mask"]
-                        loss_agg_mode = self.config.actor_rollout_ref.actor.loss_agg_mode
-                        entropy_agg = agg_loss(loss_mat=entropys, loss_mask=response_masks, loss_agg_mode=loss_agg_mode)
-                        old_log_prob_metrics = {"actor/entropy": entropy_agg.detach().item()}
-                        metrics.update(old_log_prob_metrics)
-                        old_log_prob.batch.pop("entropys")
-                        batch = batch.union(old_log_prob)
->>>>>>> ecf1c218
 
                         if "rollout_log_probs" in batch.batch.keys():
                             # TODO: we may want to add diff of probs too.
